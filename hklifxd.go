--- conflicted
+++ resolved
@@ -98,17 +98,11 @@
 
 				hue, saturation, brightness := ConvertLIFXColor(event.(common.EventUpdateColor).Color)
 
-<<<<<<< HEAD
 				hkLight.accessory.Lightbulb.Hue.SetValue(hue)
 				hkLight.accessory.Lightbulb.Saturation.SetValue(saturation)
 				hkLight.accessory.Lightbulb.Brightness.SetValue(int(brightness))
-=======
-				hkLight.light.SetHue(hue)
-				hkLight.light.SetSaturation(saturation)
-				hkLight.light.SetBrightness(int(brightness))
 			case shared.EventBroadcastSent:
 				// Suppress event
->>>>>>> a3e87163
 
 			default:
 				log.Printf("[INFO] Unknown Device Event: %T", event)
